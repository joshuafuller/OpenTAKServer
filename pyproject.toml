[tool.poetry]
name = "OpenTAKServer"
version = "0.0.0"
description = "A server for ATAK, WinTAK, and iTAK"
authors = ["OpenTAKServer <opentakserver@gmail.com>"]
readme = "README.md"
license = "GPL-3.0-or-later"
repository = "https://github.com/brian7704/OpenTAKServer"
documentation = "https://docs.opentakserver.io"

[tool.poetry.dependencies]
adsbxcot = "6.0.4"
androguard = "4.1.2"
aiscot = "5.2.1"
beautifulsoup4 = "4.12.3"
colorlog = "6.9.0"
datetime = "5.5"
python-ffmpeg = "2.0.12"
eventlet = "0.40.0"
flask = "3.1.0"
flask-apscheduler = "1.13.1"
flask-cors = "5.0.0"
flask-migrate = "4.1.0"
Flask-Security-Too = {version="5.6.1", extras=["common", "mfa"]}
flask-socketio = "5.5.1"
flask-sqlalchemy = "3.1.1"
gevent = "25.5.1"
kombu = "5.4.2"
lastversion = "*"
lxml = "5.3.0"
meshtastic = "2.5.4"
pika = "1.3.2"
poetry-dynamic-versioning = {version = "1.8.0", extras = ["plugin"]}
protobuf = "5.28.3"
psutil = "6.1.0"
pyfiglet = "1.0.2"
pygc = "1.3.0"
PyJWT = "2.9.0"
pytak = "6.3.2"
pytest = "8.3.3"
pytest-cov = "6.0.0"
python = ">=3.10"
python-socketio = {extras = ["client", "websocket_client", "asyncio_client"], version = "5.12.1"}
pyOpenSSL = "24.2.1"
pyotp = "2.9.0"
PyYAML = "6.0.2"
<<<<<<< HEAD
sqlalchemy = "2.0.39"
=======
simplekml = "1.3.6"
sqlalchemy = "2.0.36"
>>>>>>> 5c9d544c
sqlalchemy-utils = "0.41.2"
tldextract = "5.1.2"
unishox2-py3 = "1.0.0"

[tool.poetry-dynamic-versioning]
enable = true
vcs = "git"
style = "semver"
dirty = false
pattern = "((?P<epoch>\\d+)!)?(?P<base>\\d+(\\.\\d+)*)"

[tool.poetry-dynamic-versioning.files."opentakserver/__init__.py"]
persistent-substitution = true
initial-content = """
  # These version placeholders will be replaced later during substitution.
  __version__ = "0.0.0"
  __version_tuple__ = (0, 0, 0)
"""

[build-system]
requires = ["poetry-core>=1.0.0", "poetry-dynamic-versioning>=1.0.0,<2.0.0"]
build-backend = "poetry_dynamic_versioning.backend"

[tool.poetry.scripts]
opentakserver = "opentakserver.app:main"
eud_handler = "opentakserver.eud_handler.eud_handler:main"
cot_parser = "opentakserver.cot_parser.cot_parser:main"<|MERGE_RESOLUTION|>--- conflicted
+++ resolved
@@ -44,12 +44,8 @@
 pyOpenSSL = "24.2.1"
 pyotp = "2.9.0"
 PyYAML = "6.0.2"
-<<<<<<< HEAD
 sqlalchemy = "2.0.39"
-=======
 simplekml = "1.3.6"
-sqlalchemy = "2.0.36"
->>>>>>> 5c9d544c
 sqlalchemy-utils = "0.41.2"
 tldextract = "5.1.2"
 unishox2-py3 = "1.0.0"
