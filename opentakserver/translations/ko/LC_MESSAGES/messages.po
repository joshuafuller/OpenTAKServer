--- conflicted
+++ resolved
@@ -7,17 +7,11 @@
 msgstr ""
 "Project-Id-Version: PROJECT VERSION\n"
 "Report-Msgid-Bugs-To: EMAIL@ADDRESS\n"
-<<<<<<< HEAD
 "POT-Creation-Date: 2025-12-10 20:20-0500\n"
 "PO-Revision-Date: 2025-12-14 05:43+0000\n"
 "Last-Translator: Brian Park <imbrianp@gmail.com>\n"
 "Language-Team: Korean <https://weblate.opentakserver.io/projects/"
 "opentakserver/opentakserver/ko/>\n"
-=======
-"POT-Creation-Date: 2025-12-15 09:57-0500\n"
-"PO-Revision-Date: 2025-12-10 20:20-0500\n"
-"Last-Translator: FULL NAME <EMAIL@ADDRESS>\n"
->>>>>>> 0686ca1a
 "Language: ko\n"
 "MIME-Version: 1.0\n"
 "Content-Type: text/plain; charset=utf-8\n"
@@ -269,13 +263,8 @@
 
 #: blueprints/marti_api/mission_marti_api.py:903
 #, python-format
-<<<<<<< HEAD
 msgid "{username} and mission %(mission_name)s are not in the same group"
 msgstr "{username} 과 미션 %(mission_name)s 은/는 같은 그룹에 속해 있지 않습니다"
-=======
-msgid "%(username)s and mission %(mission_name)s are not in the same group"
-msgstr ""
->>>>>>> 0686ca1a
 
 #: blueprints/marti_api/mission_marti_api.py:913
 #: blueprints/ots_api/mediamtx_api.py:57
@@ -731,11 +720,7 @@
 
 #: blueprints/ots_api/video_api.py:76
 msgid "Recording not found"
-<<<<<<< HEAD
-msgstr ""
-=======
 msgstr ""
 
 #~ msgid "{username} and mission %(mission_name)s are not in the same group"
 #~ msgstr ""
->>>>>>> 0686ca1a
