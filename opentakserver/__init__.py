--- conflicted
+++ resolved
@@ -1,8 +1,3 @@
 # These version placeholders will be replaced later during substitution.
-<<<<<<< HEAD
-__version__ = "1.4.2-post.65+2e7e0e7"
-__version_tuple__ = (1, 4, 2, "post", 65, "2e7e0e7")
-=======
 __version__ = "1.4.5"
-__version_tuple__ = (1, 4, 5)
->>>>>>> 5c9d544c
+__version_tuple__ = (1, 4, 5)